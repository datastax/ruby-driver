--- conflicted
+++ resolved
@@ -43,20 +43,13 @@
           buffer = decompress(buffer, size)
           size = buffer.size
         end
-<<<<<<< HEAD
-        extra_length = buffer.length - size
-=======
->>>>>>> 9267f258
         if tracing == 2
           trace_id = buffer.read_uuid
           size -= 16
         else
           trace_id = nil
         end
-<<<<<<< HEAD
-=======
         extra_length = buffer.length - size
->>>>>>> 9267f258
         response = Response.decode(opcode, protocol_version, buffer, size, trace_id)
         if buffer.length > extra_length
           buffer.discard(buffer.length - extra_length)
