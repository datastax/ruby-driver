# master
Features:
<<<<<<< HEAD
* Increased default request timeout (the `timeout` option to `Cassandra.cluster`), from 10 seconds to 12 seconds 
  because C* defaults to a 10 second timeout internally. The extra two seconds is buffer so that the client can
  report the timeout in the server. This is also consistent with the Java driver.
=======
* Expand :client_timestamps cluster configuration option to allow user to specify his own generator for client timestamps.
>>>>>>> c0fa388f

Bug Fixes:
* [RUBY-207](https://datastax-oss.atlassian.net/browse/RUBY-207) Get NoMethodError when handling a write-timeout error using a downgrading consistency retry policy.
* [RUBY-214](https://datastax-oss.atlassian.net/browse/RUBY-214) Client timestamps in JRuby are not fine-grained enough, causing timestamp collisions and lost rows in C*.

Breaking Changes:

* The Datacenter-aware load balancing policy (Cassandra::LoadBalancing::Policies::DCAwareRoundRobin) defaults to using
  nodes in the local DC only. In prior releases, the policy would fall back to remote nodes after exhausting local nodes.
  Specify a positive value for `max_remote_hosts_to_use` when initializing the policy to allow remote node use. 


# 3.0.0 rc2
Features:
* Add protocol_version configuration option to allow the user to force the protocol version to use for communication with nodes.
* Expose listen_address and broadcast_address in `Cassandra::Host` if available.
* Add support for materialized views in the schema metadata.
* Add support for Cassandra indexes in the schema metadata.
* Add or expose the id, options, keyspace, partition_key, clustering_columns, and clustering_order attributes to table and view schema objects.
* Add crc_check_chance and extensions attributes to ColumnContainer options.
* Make cluster configuration options list publicly available. (Thanks, Evan Prothro!)

Bug Fixes:
* [RUBY-161](https://datastax-oss.atlassian.net/browse/RUBY-161) Protocol version negotiation in mixed version clusters should not fall back to v1 unless it is truly warranted.    
* [RUBY-180](https://datastax-oss.atlassian.net/browse/RUBY-180) Column ordering is not deterministic in Table metadata.
* [RUBY-185](https://datastax-oss.atlassian.net/browse/RUBY-185) Internal columns in static-compact and dense tables should be ignored.
* [RUBY-186](https://datastax-oss.atlassian.net/browse/RUBY-186) Custom type column metadata should be parsed properly for C* 3.x schemas. 

# 3.0.0 rc1

Features:
* Add connections_per_local_node, connections_per_remote_node, requests_per_connection cluster configuration options to tune parallel query execution and resource usage.
* Add Cassandra::Logger class to make it easy for users to enable debug logging in the client.

Bug Fixes:
* [RUBY-154](https://datastax-oss.atlassian.net/browse/RUBY-154) Improve batch request performance, which had regressed in 3.0.0 beta1.
* [RUBY-155](https://datastax-oss.atlassian.net/browse/RUBY-155) Request timeout timer should not include request queuing time.
* [RUBY-156](https://datastax-oss.atlassian.net/browse/RUBY-156) Do not drop response frames that follow a frame containing a warning.

# 3.0.0 beta1

Features:

* Added optional time out to Cassandra::Future#get
* Allow skipping bound values or using `Cassandra::UNSET` explicitly.
* Add support for smallint, tinyint, date (`Cassandra::Date`) and time (`Cassandra::Time`) data types.
* Add new errors: `Cassandra::Errors::ReadError`, `Cassandra::Errors::WriteError` and `Cassandra::Errors::FunctionCallError`.
* Include schema metadata for User Defined Functions and User Defined Aggregates.
* Include client ip addresses in request traces, only on Cassandra 3.x.
* Add new retry policy decision `Cassandra::Retry::Policy#try_next_host`.
* Support specifying statement idempotence with the new `:idempotent` option when executing.
* Support sending custom payloads when preparing or executing statements using the new `:payload` option.
* Expose custom payloads received with responses on server exceptions and `Cassandra::Execution::Info` instances.
* Expose server warnings on server exceptions and `Cassandra::Execution::Info` instances.

Bug Fixes:

* [RUBY-143](https://datastax-oss.atlassian.net/browse/RUBY-143) Retry querying system table for metadata of new hosts when prior attempts fail, ultimately enabling use of new hosts.
* [RUBY-150](https://datastax-oss.atlassian.net/browse/RUBY-150) Fixed a protocol decoding error that occurred when multiple messages are available in a stream.
* [RUBY-151](https://datastax-oss.atlassian.net/browse/RUBY-151) Decode incomplete UDTs properly.
* [RUBY-120](https://datastax-oss.atlassian.net/browse/RUBY-120) Tuples and UDTs can be used in sets and hash keys.

Breaking Changes:

* Cassandra::Future#join is now an alias to Cassandra::Future#get and will raise an error if the future is resolved with one.
* Default consistency level is now `LOCAL_ONE`.
* Enable tcp no-delay by default.
* Unavailable errors are retried on the next host in the load balancing plan by default.
* Statement execution no longer retried on timeouts, unless `:idempotent => true` has been specified when executing.

# 2.1.6
Bug Fixes:

* [RUBY-202](https://datastax-oss.atlassian.net/browse/RUBY-202) Allow password authenticator to be used for LDAP authentication. This is actually a backport of
     RUBY-169 for the 3.0.0 release.

# 2.1.5

Features:

* Add support for `type_hints` to override type-guessing for non-prepared statements.

Bug Fixes:

* [RUBY-128](https://datastax-oss.atlassian.net/browse/RUBY-128) Fix decoding of large values in maps, sets and lists.

# 2.1.4

Features:

* [RUBY-119](https://datastax-oss.atlassian.net/browse/RUBY-119) Use `require 'datastax/cassandra'` to avoid namespace conflicts
* [RUBY-90](https://datastax-oss.atlassian.net/browse/RUBY-90) Add support for disabling nagle algorithm (tcp nodelay), enabled by default.
* [RUBY-70](https://datastax-oss.atlassian.net/browse/RUBY-70) Add support for client-side timestamps, disabled by default.
* [RUBY-114](https://datastax-oss.atlassian.net/browse/RUBY-114) Add support for serial consistency in batch requests.

Bug Fixes:

* [RUBY-103](https://datastax-oss.atlassian.net/browse/RUBY-103) Don't regenerate schema metadata for the same replication
  strategies and options
* [RUBY-102](https://datastax-oss.atlassian.net/browse/RUBY-102) Allow custom types in schema metadata
* [RUBY-97](https://datastax-oss.atlassian.net/browse/RUBY-97) Allow disabling of the initial population of schema metadata
* [RUBY-95](https://datastax-oss.atlassian.net/browse/RUBY-95) Speed up generation of large token maps
* [RUBY-116](https://datastax-oss.atlassian.net/browse/RUBY-116) fix thread leak on connection error

Breaking Changes:

* Setting `:synchronize_schema` to `true` will no longer perform the initial
  fetching if schema metadata.

# 2.1.3

Release removing backwards incompatible changes included in 2.1.2

# 2.1.2

Release removing accidental debug code from 2.1.1.

# 2.1.1

Bug Fixes:

* [RUBY-98](https://datastax-oss.atlassian.net/browse/RUBY-98) Use of undefined class variable in `Table#create_partition_key`

# 2.1.0

Features:

* Apache Cassandra native protocol v3
* User-defined types and tuples
* Schema metadata includes user-defined types
* Named arguments
* Public types api for type definition and introspection

Breaking Changes:

* Splat style positional arguments support, deprecated in 2.0.0, has been dropped

Bug Fixes:

* [RUBY-93](https://datastax-oss.atlassian.net/browse/RUBY-93) Reconnection can overflow the stack

# 2.0.1

Bug Fixes:

* [RUBY-87](https://datastax-oss.atlassian.net/browse/RUBY-87) Decoder corrupts incomplete response buffer

# 2.0.0

Features:

* Refactored coding layer to support native protocol v3

Breaking Changes:

* Positional arguments are passed in `:arguments` option to `Session#execute`

# 1.2.0

Bug Fixes:

* [RUBY-83] Timestamps loses microseconds when retrieved from database
* [RUBY-85] Driver doesn't always reconnect

# 1.1.1

Bug Fixes:

* [RUBY-75] Raise error when Batch Statement executed against Cassandra < 2.0
* [RUBY-76] `Cassandra::Future.all` doesn't return a future
* [RUBY-77] Re-introduce `Cassandra::Future.promise`

# 1.1.0

Features:

* Added `Cassandra::LoadBalancing::Policy#teardown`
* Allow disabling of automatic schema metadata synchronization
* Allow manually refreshing schema metadata
* Schema change events processing improvement
* Added host list randomization to prevent hotspots between multiple clients
* Future listeners don't block the reactor

Bug Fixes:

* [RUBY-72] Reactor hangs when retrieving trace inside future listener
* [RUBY-73] Invalid index in load balancing plan after cluster resize
* [RUBY-74] Handle partial disconnects

# 1.0.0

Features:

* Added Cassandra.cluster_async
* Removed unused left-over code from cql-rb
* Add verification of types of parameters when binding a prepared statement

Bug Fixes:

* [RUBY-51] Clear current keyspace in all sessions upon deletion

Breaking Changes:

* Removed cql string interpolation of positional arguments for cassandra < 2.0

# 1.0.0.rc.1

Features:

* Token Aware Data Center Aware Round Robin load balancing is used by default
* Automatic detection of broken connections using heartbeats
* Improved exception class hierarchy and documentation
* Configurable node address resolution with EC2 multi-region support

Bug fixes:

* [RUBY-34] handle empty values without crashing
* [RUBY-41] prevent connections to ignored hosts
* [RUBY-44] and [RUBY-43] correctly escape capitalized keyspaces
* [RUBY-48] handle control connection errors with a backoff and retry
* [RUBY-49] fix bug in Future.all

Breaking changes:

* Most of the error classes have changed, `Cassandra::Errors::QueryError` removed
* Connections to hosts in remote datacenters will be disabled by default
* `Cassandra.connect` has been renamed to `Cassandra.cluster` to avoid confusion
* `Cassandra::TimeUuid::Generator` renamed to `Cassandra::Uuid::Generator` and api has been changed
* Default consistency level has been changed from `:quorum` to `:one`
* Default request execution timeout of 10 seconds has been set

# 1.0.0.beta.3

Bug fixes:

* [RUBY-35] handle ghost entries in system.peers table (CASSANDRA-7825)

# 1.0.0.beta.2

Features:

* TokenAware load balancing policy
* Domain names
* SSL encryption

Bug fixes:

* [RUBY-8] correctly update host status when down/up events received immediately after each other

Breaking changes:

* `Cassandra::LoadBalancing::Policy#setup` is required to be implemented.
* `Cassandra::Cluster#each_host`, `Cassandra::Cluster#each_keyspace`, `Cassandra::Keyspace#each_table` and `Cassandra::Table#each_column` return `Array` or `self`.

# 1.0.0.beta.1

Features:

* Fully asynchronous API
* Single cluster, multiple sessions
* New statements API (Simple, Prepared, Bound and Batch)
* Per-request execution information and tracing
* Base set of policies for load balancing, retry and reconnection as well as ability to write your own
* Host and Schema metadata and state listeners<|MERGE_RESOLUTION|>--- conflicted
+++ resolved
@@ -1,22 +1,18 @@
 # master
 Features:
-<<<<<<< HEAD
 * Increased default request timeout (the `timeout` option to `Cassandra.cluster`), from 10 seconds to 12 seconds 
   because C* defaults to a 10 second timeout internally. The extra two seconds is buffer so that the client can
   report the timeout in the server. This is also consistent with the Java driver.
-=======
 * Expand :client_timestamps cluster configuration option to allow user to specify his own generator for client timestamps.
->>>>>>> c0fa388f
 
 Bug Fixes:
 * [RUBY-207](https://datastax-oss.atlassian.net/browse/RUBY-207) Get NoMethodError when handling a write-timeout error using a downgrading consistency retry policy.
 * [RUBY-214](https://datastax-oss.atlassian.net/browse/RUBY-214) Client timestamps in JRuby are not fine-grained enough, causing timestamp collisions and lost rows in C*.
 
 Breaking Changes:
-
 * The Datacenter-aware load balancing policy (Cassandra::LoadBalancing::Policies::DCAwareRoundRobin) defaults to using
   nodes in the local DC only. In prior releases, the policy would fall back to remote nodes after exhausting local nodes.
-  Specify a positive value for `max_remote_hosts_to_use` when initializing the policy to allow remote node use. 
+  Specify a positive value (or nil for unlimited) for `max_remote_hosts_to_use` when initializing the policy to allow remote node use. 
 
 
 # 3.0.0 rc2
