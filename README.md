--- conflicted
+++ resolved
@@ -91,11 +91,7 @@
 
 Some of the new features added to the driver have unfortunately led to changes in the original cql-rb API. In the examples directory, you can find [an example of how to wrap the ruby driver to achieve almost complete interface parity with cql-rb](https://github.com/datastax/ruby-driver/blob/master/examples/cql-rb-wrapper.rb) to assist you with gradual upgrade.
 
-<<<<<<< HEAD
-## What's new in v2.1.2
-=======
 ## What's new in v2.1.3
->>>>>>> 53d78892
 
 Features:
 
