--- conflicted
+++ resolved
@@ -29,13 +29,8 @@
   - title: Releases
     href:  https://github.com/datastax/ruby-driver/releases
 versions:
-<<<<<<< HEAD
-  - name: v2.1.2
-    ref:  c01dc23bbceabe17c951726103474cbfa58d3c6e
-=======
   - name: v2.1.3
     ref:  c93eac55227e1d188d863d53bf5a90df95264dba
->>>>>>> 53d78892
   - name: v2.0.1
     ref:  80cab0ad188511ec16eb39111c0b67329c754729
   - name: v1.2.0
