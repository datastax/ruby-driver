--- conflicted
+++ resolved
@@ -15,316 +15,9 @@
 require 'tempfile'
 require 'yaml'
 
-<<<<<<< HEAD
-# Cassandra Cluster Manager integration for
-# driving a cassandra cluster from tests.
-module CCM
-  class PrintingNotifier
-    def initialize(out)
-      @out = out
-    end
-
-    def executing_command(cmd)
-      @out << "$> #{cmd}\n"
-    end
-
-    def executed_command(cmd, out, status)
-      out.split("\n").each do |line|
-        @out << "      #{line}\n"
-      end
-      @out << "   [exit=#{status.exitstatus}]\n"
-    end
-  end
-
-  class Runner
-    def initialize(cmd, notifier)
-      @cmd      = cmd
-      @notifier = notifier
-    end
-
-    def exec(*args)
-      cmd = args.unshift(@cmd).join(' ')
-
-      @notifier.executing_command(cmd)
-
-      out = `#{cmd}`
-
-      @notifier.executed_command(cmd, out, $?)
-
-      raise "#{cmd} failed" unless $?.success?
-
-      out
-    end
-  end
-
-  class Cluster
-    def self.exists?(cluster, ccm)
-      ccm.exec('list').split("\n").map(&:strip).one? do |name|
-        name == cluster || name == "*#{cluster}"
-      end
-    end
-
-    def self.list_nodes(ccm)
-      ccm.exec('status').split("\n").map do |line|
-        node, _ = line.split(": ")
-        node
-      end
-    end
-
-    def self.count_datacenters(node, ccm)
-      ccm.
-          exec("#{node} status").
-          split("\n").
-          find_all { |line| line.start_with? "Datacenter:" }.
-          count
-    end
-
-    # initialize could just take name, cmm and find out the nodes by itself
-
-    def initialize(name, ccm)
-      @name  = name
-      @ccm   = ccm
-
-      start unless running?
-
-      @nodes = Cluster.list_nodes(ccm)
-      @no_dc = Cluster.count_datacenters(@nodes.first, ccm)
-    end
-
-    def has_n_datacenters?(n)
-      n == @no_dc
-    end
-
-    def has_n_nodes_per_dc?(n)
-      # Could be improved : assume that the nodes are evenly distributed amongst datacenters
-      n == (@nodes.count / @no_dc)
-    end
-
-    def create_keyspace(keyspace)
-      drop_keyspace(keyspace) if keyspaces.include?(keyspace)
-
-      execute_query("CREATE KEYSPACE #{keyspace} WITH replication = " \
-                    "{'class': 'SimpleStrategy', 'replication_factor': 3}")
-    end
-
-    def use_keyspace(keyspace)
-      @keyspace = keyspace
-    end
-
-    def drop_keyspace(keyspace)
-      execute_query("DROP KEYSPACE #{keyspace}")
-    end
-
-    def create_table(table)
-      raise "no keyspace selected" if @keyspace.nil?
-
-      execute_query("USE #{@keyspace}; DROP TABLE IF EXISTS #{table}; " +
-                    keyspace_for(table).chomp(";\n"))
-    end
-
-    def populate_table(table)
-      execute_query("USE #{@keyspace}; " + data_for(table).chomp(";\n"))
-    end
-
-    def start_nth_node(i)
-      start_node("node#{i}")
-    end
-
-    def start_node(node)
-      @ccm.exec(node, 'start')
-    end
-
-    def stop_node(i)
-      @ccm.exec("node#{i}", 'stop')
-    end
-
-    def add_node(i)
-      @ccm.exec('add', '-b', "-t 127.0.0.#{i}:9160", "-l 127.0.0.#{i}:7000", "--binary-itf=127.0.0.#{i}:9042", "node#{i}")
-    end
-
-    def decommission_node(i)
-      @ccm.exec("node#{i}", 'decommission')
-    end
-
-    def remove_node(i)
-      @ccm.exec("node#{i}", 'remove')
-    end
-
-    def enable_authentication
-      @username = 'cassandra'
-      @password = 'cassandra'
-      @ccm.exec('updateconf', "'authenticator: PasswordAuthenticator'")
-      restart
-      sleep(4)
-
-      [@username, @password]
-    end
-
-    def disable_authentication
-      @ccm.exec('updateconf', "'authenticator: AllowAllAuthenticator'")
-    end
-
-    def restart
-      stop
-      start
-    end
-
-    def clear
-      @ccm.exec('clear')
-      self
-    end
-
-    def start
-      @ccm.exec('start')
-      self
-    end
-
-    def stop
-      @ccm.exec('stop')
-      self
-    end
-
-    def start_down_nodes
-      @ccm.exec('status').
-          split("\n").
-          find_all { |line| line.end_with? "DOWN" }.
-          map { |line| line.sub(': DOWN', '') }.
-          each { |node| start_node(node) }
-      self
-    end
-
-    def running?
-      @ccm.exec('status').
-        split("\n").
-        find_all { |line| line.end_with? "DOWN" }.
-        none?
-    end
-
-    private
-
-    # path to cql fixture files
-    def fixture_path
-      @fixture_path ||= Pathname(File.dirname(__FILE__) + '/cql')
-    end
-
-    def keyspace_for(table)
-      File.read(fixture_path + 'schema' + "#{table}.cql")
-    end
-
-    def data_for(table)
-      File.read(fixture_path + 'data' + "#{table}.cql")
-    end
-
-    def keyspaces
-      execute_query("DESCRIBE KEYSPACES").strip.split(/\s+/)
-    end
-
-    def tables
-      data = execute_query("USE #{@keyspace}; DESCRIBE TABLES").strip
-      return [] if data == "<empty>"
-      data.split(/\s+/)
-    end
-
-    def any_node
-      @nodes.sample
-    end
-
-    def execute_query(query)
-      # for some reason cqlsh -x it eating first 4 lines of output, so we make it output 4 lines of version first
-      prefix  = 'show version; ' * 4
-
-      @ccm.exec(any_node, 'cqlsh', '-v', '-x', "\"#{prefix}#{query}\"")
-    end
-  end
-
-  def cassandra_version
-    'cassandra-2.0.7'
-  end
-
-  def cassandra_cluster
-    'test-cluster'
-  end
-
-  def ccm
-    @ccm ||= Runner.new('ccm', PrintingNotifier.new($stderr))
-  end
-
-
-  # create new ccm cluster from a given cassandra tag
-  def create_cluster(cluster, version, no_dc, no_nodes_per_dc)
-    version = "git:#{version}"
-    nodes = Array.new(no_dc, no_nodes_per_dc).join(":")
-
-    ccm.exec('create', '-n', nodes, '-v', version, '-b', '-i 127.0.0.', cluster)
-    @current_no_dc=no_dc
-    @current_no_nodes_per_dc=no_nodes_per_dc
-    nil
-  end
-
-  def update_conf
-    ccm.exec('updateconf')
-    nil
-  end
-
-  def current_cluster
-    current = ccm.exec('list') \
-                 .split("\n")  \
-                 .map(&:strip) \
-                 .find {|l| l.start_with?("*")}
-
-    return if current.nil?
-
-    current[1..-1]
-  end
-
-  def switch_cluster(cluster)
-    ccm.exec('switch', cluster)
-    nil
-  end
-
-  def remove_cluster(cluster)
-    ccm.exec('remove', cluster)
-    nil
-  end
-
-  def setup_cluster(no_dc = 1, no_nodes_per_dc = 3)
-    name = cassandra_cluster
-
-    cluster = create_if_necessary(name, no_dc, no_nodes_per_dc)
-
-    # @prev_cluster = current_cluster
-    # if @prev_cluster == name
-    #   @prev_cluster = nil
-    # else
-    #   stop_cluster if @prev_cluster
-    #   switch_cluster(name)
-    # end
-
-    cluster
-  end
-
-  def create_if_necessary(name, no_dc, no_nodes_per_dc)
-    if Cluster.exists?(name, ccm)
-      switch_cluster(name) unless name == current_cluster
-      cluster = Cluster.new(name, ccm)
-      if cluster.running? and cluster.has_n_datacenters?(no_dc) and cluster.has_n_nodes_per_dc?(no_nodes_per_dc)
-        cluster.start_down_nodes
-      else
-        remove_cluster(name)
-        create_cluster(name, cassandra_version, no_dc, no_nodes_per_dc)
-        Cluster.new(name, ccm).start
-      end
-    else
-      create_cluster(name, cassandra_version, no_dc, no_nodes_per_dc)
-      Cluster.new(name, ccm).start
-    end
-  end
-end
-=======
 require 'cassandra'
 require 'cassandra/compression/snappy_compressor'
 require 'cassandra/compression/lz4_compressor'
->>>>>>> 0c4cc329
 
 World(CCM)
 
