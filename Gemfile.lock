PATH
  remote: .
  specs:
    cassandra-driver (3.1.1.rc.1)
      ione (~> 1.2)

GEM
  remote: https://rubygems.org/
  specs:
    ansi (1.5.0)
    aruba (0.13.0)
      childprocess (~> 0.5.6)
      contracts (~> 0.9)
      cucumber (>= 1.3.19)
      ffi (~> 1.9.10)
      rspec-expectations (>= 2.99)
      thor (~> 0.19)
    ast (2.2.0)
    builder (3.2.2)
    childprocess (0.5.9)
      ffi (~> 1.0, >= 1.0.11)
    chronic (0.10.2)
    cliver (0.3.2)
    contracts (0.13.0)
    cucumber (2.3.2)
      builder (>= 2.1.2)
      cucumber-core (~> 1.4.0)
      cucumber-wire (~> 0.0.1)
      diff-lcs (>= 1.1.3)
      gherkin (~> 3.2.0)
      multi_json (>= 1.7.5, < 2.0)
      multi_test (>= 0.1.2)
    cucumber-core (1.4.0)
      gherkin (~> 3.2.0)
    cucumber-wire (0.0.1)
    delorean (2.1.0)
      chronic
    diff-lcs (1.2.5)
    docile (1.1.5)
    ffi (1.9.10)
    ffi (1.9.10-java)
    gherkin (3.2.0)
    ione (1.2.4)
<<<<<<< HEAD
    json (1.8.6-java)
    json (1.8.6)
=======
    json (1.8.6)
    json (1.8.6-java)
>>>>>>> 48c854cd
    lz4-ruby (0.3.3)
    lz4-ruby (0.3.3-java)
    minitest (4.7.5)
    multi_json (1.11.2)
    multi_test (0.1.2)
    os (0.9.6)
    parser (2.3.0.6)
      ast (~> 2.2)
    perftools.rb (2.0.4)
    powerpack (0.1.1)
    rainbow (2.1.0)
    rake (10.5.0)
    rake-compiler (0.9.5)
      rake
    rspec (3.4.0)
      rspec-core (~> 3.4.0)
      rspec-expectations (~> 3.4.0)
      rspec-mocks (~> 3.4.0)
    rspec-collection_matchers (1.1.2)
      rspec-expectations (>= 2.99.0.beta1)
    rspec-core (3.4.3)
      rspec-support (~> 3.4.0)
    rspec-expectations (3.4.0)
      diff-lcs (>= 1.2.0, < 2.0)
      rspec-support (~> 3.4.0)
    rspec-mocks (3.4.1)
      diff-lcs (>= 1.2.0, < 2.0)
      rspec-support (~> 3.4.0)
    rspec-support (3.4.1)
    rspec-wait (0.0.8)
      rspec (>= 2.11, < 3.5)
    rubocop (0.37.2)
      parser (>= 2.3.0.4, < 3.0)
      powerpack (~> 0.1)
      rainbow (>= 1.99.1, < 3.0)
      ruby-progressbar (~> 1.7)
      unicode-display_width (~> 0.3)
    ruby-progressbar (1.7.5)
    simplecov (0.11.2)
      docile (~> 1.1.0)
      json (~> 1.8)
      simplecov-html (~> 0.10.0)
    simplecov-html (0.10.0)
    snappy (0.0.14)
    snappy (0.0.14-java)
      snappy-jars (~> 1.1.0)
    snappy-jars (1.1.0.1.2-java)
    thor (0.19.1)
    unicode-display_width (0.3.1)
    yard (0.8.7.6)

PLATFORMS
  java
  ruby

DEPENDENCIES
  ansi
  aruba
  bundler (~> 1.6)
  cassandra-driver!
  cliver
  cucumber
  delorean
  lz4-ruby
  minitest (< 5.0.0)
  os
  perftools.rb
  rake (~> 10.0)
  rake-compiler
  rspec
  rspec-collection_matchers
  rspec-wait
  rubocop (~> 0.36)
  simplecov
  snappy
  yard

BUNDLED WITH
   1.14.6<|MERGE_RESOLUTION|>--- conflicted
+++ resolved
@@ -41,13 +41,8 @@
     ffi (1.9.10-java)
     gherkin (3.2.0)
     ione (1.2.4)
-<<<<<<< HEAD
-    json (1.8.6-java)
-    json (1.8.6)
-=======
     json (1.8.6)
     json (1.8.6-java)
->>>>>>> 48c854cd
     lz4-ruby (0.3.3)
     lz4-ruby (0.3.3-java)
     minitest (4.7.5)
