PATH
  remote: .
  specs:
<<<<<<< HEAD
    cassandra-driver (2.1.2)
=======
    cassandra-driver (2.1.3)
>>>>>>> 53d78892
      ione (~> 1.2)

GEM
  remote: https://rubygems.org/
  specs:
    aruba (0.6.1)
      childprocess (>= 0.3.6)
      cucumber (>= 1.1.1)
      rspec-expectations (>= 2.7.0)
    bootstrap-sass (3.2.0.2)
      sass (~> 3.2)
    builder (3.2.2)
    celluloid (0.16.0)
      timers (~> 4.0.0)
    childprocess (0.5.3)
      ffi (~> 1.0, >= 1.0.11)
    chunky_png (1.3.1)
    cliver (0.3.2)
    coderay (1.1.0)
    colored (1.2)
    compass (1.0.1)
      chunky_png (~> 1.2)
      compass-core (~> 1.0.1)
      compass-import-once (~> 1.0.5)
      rb-fsevent (>= 0.9.3)
      rb-inotify (>= 0.9)
      sass (>= 3.3.13, < 3.5)
    compass-core (1.0.1)
      multi_json (~> 1.0)
      sass (>= 3.3.0, < 3.5)
    compass-import-once (1.0.5)
      sass (>= 3.2, < 3.5)
    cri (2.6.1)
      colored (~> 1.2)
    cucumber (1.3.18)
      builder (>= 2.1.2)
      diff-lcs (>= 1.1.3)
      gherkin (~> 2.12)
      multi_json (>= 1.7.5, < 2.0)
      multi_test (>= 0.1.1)
    diff-lcs (1.2.5)
    ditaarb (0.1.1)
    docile (1.1.5)
    ffi (1.9.3)
    ffi (1.9.3-java)
    formatador (0.2.5)
    gherkin (2.12.2)
      multi_json (~> 1.3)
    gherkin (2.12.2-java)
      multi_json (~> 1.3)
    guard (2.6.1)
      formatador (>= 0.2.4)
      listen (~> 2.7)
      lumberjack (~> 1.0)
      pry (>= 0.9.12)
      thor (>= 0.18.1)
    guard-nanoc (1.0.2)
      guard (>= 1.8.0)
      nanoc (>= 3.6.3)
    hitimes (1.2.2)
    htmlbeautifier (0.0.9)
    ione (1.2.0)
    jsmin (1.0.1)
    listen (2.7.9)
      celluloid (>= 0.15.2)
      rb-fsevent (>= 0.9.3)
      rb-inotify (>= 0.9)
    lumberjack (1.0.9)
    lz4-ruby (0.3.3)
    lz4-ruby (0.3.3-java)
    method_source (0.8.2)
    mini_portile (0.6.0)
    minitest (2.2.2)
    multi_json (1.10.1)
    multi_test (0.1.2)
    nanoc (3.7.3)
      cri (~> 2.3)
    nanoc-toolbox (0.2.1)
      jsmin (~> 1.0)
      nanoc (~> 3.7)
      nokogiri (~> 1.6)
    nokogiri (1.6.3.1)
      mini_portile (= 0.6.0)
    os (0.9.6)
    perftools.rb (2.0.1)
    pry (0.10.1)
      coderay (~> 1.1.0)
      method_source (~> 0.8.1)
      slop (~> 3.4)
    rake (10.3.2)
    rake-compiler (0.9.3)
      rake
    rb-fsevent (0.9.4)
    rb-inotify (0.9.5)
      ffi (>= 0.5.0)
    redcarpet (3.1.2)
    rouge (1.7.1)
    rspec (3.1.0)
      rspec-core (~> 3.1.0)
      rspec-expectations (~> 3.1.0)
      rspec-mocks (~> 3.1.0)
    rspec-collection_matchers (1.0.0)
      rspec-expectations (>= 2.99.0.beta1)
    rspec-core (3.1.4)
      rspec-support (~> 3.1.0)
    rspec-expectations (3.1.1)
      diff-lcs (>= 1.2.0, < 2.0)
      rspec-support (~> 3.1.0)
    rspec-mocks (3.1.1)
      rspec-support (~> 3.1.0)
    rspec-support (3.1.0)
    rspec-wait (0.0.4)
      rspec (>= 2.11, < 3.2)
    rubypants (0.2.0)
    sass (3.4.4)
    simplecov (0.9.0)
      docile (~> 1.1.0)
      multi_json
      simplecov-html (~> 0.8.0)
    simplecov-html (0.8.0)
    slop (3.6.0)
    snappy (0.0.10)
    snappy (0.0.10-java)
      snappy-jars (~> 1.1.0)
    snappy-jars (1.1.0.1.2-java)
    thor (0.19.1)
    timers (4.0.1)
      hitimes
    yard (0.8.7.4)

PLATFORMS
  java
  ruby

DEPENDENCIES
  aruba
  bootstrap-sass
  bundler (~> 1.6)
  cassandra-driver!
  cliver
  compass
  cucumber
  ditaarb
  gherkin
  guard
  guard-nanoc
  htmlbeautifier
  lz4-ruby
  minitest
  nanoc
  nanoc-toolbox
  nokogiri
  os
  perftools.rb
  rake (~> 10.0)
  rake-compiler
  redcarpet
  rouge
  rspec
  rspec-collection_matchers
  rspec-wait
  rubypants
  simplecov
  snappy
  yard<|MERGE_RESOLUTION|>--- conflicted
+++ resolved
@@ -1,11 +1,7 @@
 PATH
   remote: .
   specs:
-<<<<<<< HEAD
-    cassandra-driver (2.1.2)
-=======
     cassandra-driver (2.1.3)
->>>>>>> 53d78892
       ione (~> 1.2)
 
 GEM
